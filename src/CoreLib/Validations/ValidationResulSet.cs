--- conflicted
+++ resolved
@@ -41,11 +41,7 @@
         {
             if (!isValid(this.Value))
             {
-<<<<<<< HEAD
                 return Result<TValue>.CreateFail(onError(), this.Value);
-=======
-                result += Result<TValue>.CreateFailure(onError(), this.Value);
->>>>>>> 5681c22d
             }
         }
         return Result<TValue>.CreateSuccess(this.Value);
@@ -62,7 +58,7 @@
         {
             if (!isValid(this.Value))
             {
-                result += Result<TValue>.CreateFail(onError(), this.Value);
+                result += Result<TValue>.CreateFailure(onError(), this.Value);
             }
         }
         return result;
