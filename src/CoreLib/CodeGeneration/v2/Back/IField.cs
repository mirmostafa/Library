--- conflicted
+++ resolved
@@ -4,33 +4,19 @@
 
 public interface IField : IMember
 {
-<<<<<<< HEAD
     const AccessModifier DefaultAccessModifier = AccessModifier.Private | AccessModifier.ReadOnly;
 
-=======
->>>>>>> 223d558b
     [Obsolete("Use AccessModifier, instead.", true)]
     bool IsReadOnly { get; }
 
     TypePath Type { get; }
-
-<<<<<<< HEAD
-    static IField New(string name, TypePath type, AccessModifier accessModifier = DefaultAccessModifier)
-=======
-    static IField New(string name, TypePath type, AccessModifier accessModifier = AccessModifier.Private | AccessModifier.ReadOnly)
->>>>>>> 223d558b
-        => new Field(name, type, accessModifier);
 }
 
 [Immutable]
 public sealed class Field : Member, IField
 {
-<<<<<<< HEAD
-    public Field(string name, TypePath type, AccessModifier accessModifier = IField.DefaultAccessModifier)
-=======
-    public Field(string name, TypePath type, AccessModifier accessModifier = AccessModifier.Private | AccessModifier.ReadOnly)
->>>>>>> 223d558b
-        : base(name)
+    public Field(string name, TypePath type)
+        :base(name)
     {
         this.Type = type;
         this.AccessModifier = accessModifier;
