--- conflicted
+++ resolved
@@ -1,4 +1,4 @@
-﻿namespace UnitTests;
+namespace UnitTests;
 
 [Trait("Category", "Helpers")]
 public class StringHelperTest
@@ -142,7 +142,6 @@
     }
 
     [Theory]
-<<<<<<< HEAD
     [InlineData("hello", "hello", true, true)]
     [InlineData("hello", "hello", false, true)]
     [InlineData("hello", "heLLo", true, true)]
@@ -165,8 +164,6 @@
     }
 
     [Theory]
-=======
->>>>>>> 1f55dc34
     [InlineData(LONG_TEXT, 0, '\'', '\'', "a text")]
     [InlineData(LONG_TEXT, 0, '\'', NULL_CHAR, "a text")]
     [InlineData(LONG_TEXT, 1, '\'', '\'', "another text")]
@@ -304,26 +301,4 @@
         var result = LONG_TEXT.Truncate(LONG_TEXT.Length - 5);
         Assert.Equal("There", result);
     }
-
-    [Theory]
-    [InlineData("hello", "hello", true, true)]
-    [InlineData("hello", "hello", false, true)]
-    [InlineData("hello", "heLLo", true, true)]
-    [InlineData("hello", "heLLo", false, false)]
-    public void CompareTo(string str1, string str2, bool ignoreCase, bool expected)
-    {
-        var actual = StringHelper.CompareTo(str1, str2, ignoreCase) == 0;
-        Assert.Equal(expected, actual);
-    }
-
-    [Theory]
-    [InlineData("hello", "hello", true, true)]
-    [InlineData("hello", "hello", false, true)]
-    [InlineData("hello", "heLLo", true, true)]
-    [InlineData("hello", "heLLo", false, false)]
-    public void EqualsTo(string str1, string str2, bool ignoreCase, bool expected)
-    {
-        var actual = StringHelper.EqualsTo(str1, str2, ignoreCase);
-        Assert.Equal(expected, actual);
-    }
 }